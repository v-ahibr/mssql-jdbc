--- conflicted
+++ resolved
@@ -4009,21 +4009,7 @@
 				{
 					if(null == charSet)
 					{
-<<<<<<< HEAD
-						if(null == charSet)
-						{
-							streamByteBuffer[charsCopied] = (byte)(streamCharBuffer[charsCopied] & 0xFF);
-						}
-						else
-						{
-							// encoding as per collation
-							streamByteBuffer[charsCopied] = (streamCharBuffer[charsCopied] +
-									"")
-									.getBytes(charSet)[0];
-						}
-=======
 						streamByteBuffer[charsCopied] = (byte)(streamCharBuffer[charsCopied] & 0xFF);
->>>>>>> a23e8b23
 					}
 					else
 					{
